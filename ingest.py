import os
from langchain.document_loaders import TextLoader, PDFMinerLoader, CSVLoader
from langchain.text_splitter import RecursiveCharacterTextSplitter
from langchain.vectorstores import Chroma
from langchain.embeddings import LlamaCppEmbeddings
<<<<<<< HEAD
=======
from sys import argv
from constants import PERSIST_DIRECTORY
from constants import CHROMA_SETTINGS
>>>>>>> 56c1be36

def main():
    llama_embeddings_model = os.environ.get('LLAMA_EMBEDDINGS_MODEL')
    persist_directory = os.environ.get('PERSIST_DIRECTORY')
    model_n_ctx = os.environ.get('MODEL_N_CTX')
    # Load document and split in chunks
    for root, dirs, files in os.walk("source_documents"):
        for file in files:
            if file.endswith(".txt"):
                loader = TextLoader(os.path.join(root, file), encoding="utf8")
            elif file.endswith(".pdf"):
                loader = PDFMinerLoader(os.path.join(root, file))
            elif file.endswith(".csv"):
                loader = CSVLoader(os.path.join(root, file))
    documents = loader.load()
    text_splitter = RecursiveCharacterTextSplitter(chunk_size=500, chunk_overlap=50)
    texts = text_splitter.split_documents(documents)
    # Create embeddings
    llama = LlamaCppEmbeddings(model_path=llama_embeddings_model, n_ctx=model_n_ctx)
    # Create and store locally vectorstore
<<<<<<< HEAD
    db = Chroma.from_documents(texts, llama, persist_directory=persist_directory)
=======
    db = Chroma.from_documents(texts, llama, persist_directory=PERSIST_DIRECTORY, client_settings=CHROMA_SETTINGS)
>>>>>>> 56c1be36
    db.persist()
    db = None

if __name__ == "__main__":
    main()<|MERGE_RESOLUTION|>--- conflicted
+++ resolved
@@ -3,12 +3,8 @@
 from langchain.text_splitter import RecursiveCharacterTextSplitter
 from langchain.vectorstores import Chroma
 from langchain.embeddings import LlamaCppEmbeddings
-<<<<<<< HEAD
-=======
-from sys import argv
 from constants import PERSIST_DIRECTORY
 from constants import CHROMA_SETTINGS
->>>>>>> 56c1be36
 
 def main():
     llama_embeddings_model = os.environ.get('LLAMA_EMBEDDINGS_MODEL')
@@ -29,11 +25,7 @@
     # Create embeddings
     llama = LlamaCppEmbeddings(model_path=llama_embeddings_model, n_ctx=model_n_ctx)
     # Create and store locally vectorstore
-<<<<<<< HEAD
-    db = Chroma.from_documents(texts, llama, persist_directory=persist_directory)
-=======
     db = Chroma.from_documents(texts, llama, persist_directory=PERSIST_DIRECTORY, client_settings=CHROMA_SETTINGS)
->>>>>>> 56c1be36
     db.persist()
     db = None
 
